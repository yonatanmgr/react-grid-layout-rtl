// @flow
import PropTypes from "prop-types";
import React from "react";
import type {
  Ref,
  ChildrenArray as ReactChildrenArray,
  Element as ReactElement
} from "react";
import type { EventCallback, CompactType, Layout, LayoutItem } from "./utils";

export type Props = {|
  className: string,
  style: Object,
  width: number,
  autoSize: boolean,
  cols: number,
  draggableCancel: string,
  draggableHandle: string,
  verticalCompact: boolean,
  compactType: CompactType,
  layout: Layout,
  margin: [number, number],
  containerPadding: [number, number] | null,
  rowHeight: number,
  maxRows: number,
  isBounded: boolean,
  isDraggable: boolean,
  isResizable: boolean,
  isDroppable: boolean,
  preventCollision: boolean,
  useCSSTransforms: boolean,
  transformScale: number,
  droppingItem: $Shape<LayoutItem>,

  // Callbacks
  onLayoutChange: Layout => void,
  onDrag: EventCallback,
  onDragStart: EventCallback,
  onDragStop: EventCallback,
  onResize: EventCallback,
  onResizeStart: EventCallback,
  onResizeStop: EventCallback,
<<<<<<< HEAD
  onDrop: (itemPosition: {
    x: number,
    y: number,
    w: number,
    h: number,
    e: Event
  }) => void,
  children: ReactChildrenArray<ReactElement<any>>,
  innerRef?: Ref<"div">
=======
  onDrop: (layout: Layout, item: ?LayoutItem, e: Event) => void,
  children: ReactChildrenArray<ReactElement<any>>
>>>>>>> 7b8c1321
|};

export default {
  //
  // Basic props
  //
  className: PropTypes.string,
  style: PropTypes.object,

  // This can be set explicitly. If it is not set, it will automatically
  // be set to the container width. Note that resizes will *not* cause this to adjust.
  // If you need that behavior, use WidthProvider.
  width: PropTypes.number,

  // If true, the container height swells and contracts to fit contents
  autoSize: PropTypes.bool,
  // # of cols.
  cols: PropTypes.number,

  // A selector that will not be draggable.
  draggableCancel: PropTypes.string,
  // A selector for the draggable handler
  draggableHandle: PropTypes.string,

  // Deprecated
  verticalCompact: function (props: Props) {
    if (
      props.verticalCompact === false &&
      process.env.NODE_ENV !== "production"
    ) {
      console.warn(
        // eslint-disable-line no-console
        "`verticalCompact` on <ReactGridLayout> is deprecated and will be removed soon. " +
          'Use `compactType`: "horizontal" | "vertical" | null.'
      );
    }
  },
  // Choose vertical or hotizontal compaction
  compactType: PropTypes.oneOf(["vertical", "horizontal"]),

  // layout is an array of object with the format:
  // {x: Number, y: Number, w: Number, h: Number, i: String}
  layout: function (props: Props) {
    var layout = props.layout;
    // I hope you're setting the data-grid property on the grid items
    if (layout === undefined) return;
    require("./utils").validateLayout(layout, "layout");
  },

  //
  // Grid Dimensions
  //

  // Margin between items [x, y] in px
  margin: PropTypes.arrayOf(PropTypes.number),
  // Padding inside the container [x, y] in px
  containerPadding: PropTypes.arrayOf(PropTypes.number),
  // Rows have a static height, but you can change this based on breakpoints if you like
  rowHeight: PropTypes.number,
  // Default Infinity, but you can specify a max here if you like.
  // Note that this isn't fully fleshed out and won't error if you specify a layout that
  // extends beyond the row capacity. It will, however, not allow users to drag/resize
  // an item past the barrier. They can push items beyond the barrier, though.
  // Intentionally not documented for this reason.
  maxRows: PropTypes.number,

  //
  // Flags
  //
  isBounded: PropTypes.bool,
  isDraggable: PropTypes.bool,
  isResizable: PropTypes.bool,
  // If true, grid items won't change position when being dragged over.
  preventCollision: PropTypes.bool,
  // Use CSS transforms instead of top/left
  useCSSTransforms: PropTypes.bool,
  // parent layout transform scale
  transformScale: PropTypes.number,
  // If true, an external element can trigger onDrop callback with a specific grid position as a parameter
  isDroppable: PropTypes.bool,

  //
  // Callbacks
  //

  // Callback so you can save the layout. Calls after each drag & resize stops.
  onLayoutChange: PropTypes.func,

  // Calls when drag starts. Callback is of the signature (layout, oldItem, newItem, placeholder, e, ?node).
  // All callbacks below have the same signature. 'start' and 'stop' callbacks omit the 'placeholder'.
  onDragStart: PropTypes.func,
  // Calls on each drag movement.
  onDrag: PropTypes.func,
  // Calls when drag is complete.
  onDragStop: PropTypes.func,
  //Calls when resize starts.
  onResizeStart: PropTypes.func,
  // Calls when resize movement happens.
  onResize: PropTypes.func,
  // Calls when resize is complete.
  onResizeStop: PropTypes.func,
  // Calls when some element is dropped.
  onDrop: PropTypes.func,

  //
  // Other validations
  //

  droppingItem: PropTypes.shape({
    i: PropTypes.string.isRequired,
    w: PropTypes.number.isRequired,
    h: PropTypes.number.isRequired
  }),

  // Children must not have duplicate keys.
  children: function (props: Props, propName: string) {
    var children = props[propName];

    // Check children keys for duplicates. Throw if found.
    var keys = {};
    React.Children.forEach(children, function (child) {
      if (keys[child.key]) {
        throw new Error(
          'Duplicate child key "' +
            child.key +
            '" found! This will cause problems in ReactGridLayout.'
        );
      }
      keys[child.key] = true;
    });
  },

  // Optional ref for getting a reference for the wrapping div.
  innerRef: PropTypes.any
};<|MERGE_RESOLUTION|>--- conflicted
+++ resolved
@@ -40,20 +40,9 @@
   onResize: EventCallback,
   onResizeStart: EventCallback,
   onResizeStop: EventCallback,
-<<<<<<< HEAD
-  onDrop: (itemPosition: {
-    x: number,
-    y: number,
-    w: number,
-    h: number,
-    e: Event
-  }) => void,
+  onDrop: (layout: Layout, item: ?LayoutItem, e: Event) => void,
   children: ReactChildrenArray<ReactElement<any>>,
   innerRef?: Ref<"div">
-=======
-  onDrop: (layout: Layout, item: ?LayoutItem, e: Event) => void,
-  children: ReactChildrenArray<ReactElement<any>>
->>>>>>> 7b8c1321
 |};
 
 export default {
